--- conflicted
+++ resolved
@@ -68,14 +68,7 @@
 
   ServiceClient({required this.client});
 
-<<<<<<< HEAD
-  Future<Map<String, dynamic>> get(Uri url) async {
-    final response = await client.get(url, headers: {_clientKey: _clientName});
-    return _processResponse(response);
-  }
-=======
   Future<Map<String, dynamic>> get(Uri url) => _makeRequest(url, 'GET');
->>>>>>> 9cf4c886
 
   Stream<Map<String, dynamic>> getStreaming(Uri url) =>
       _makeStreamingRequest(url, 'GET');
@@ -85,15 +78,6 @@
   Stream<Map<String, dynamic>> deleteStreaming(Uri url) =>
       _makeStreamingRequest(url, 'DELETE');
 
-<<<<<<< HEAD
-  Future<Map<String, dynamic>> delete(Uri url) async {
-    final response = await client.delete(
-      url,
-      headers: {_clientKey: _clientName},
-    );
-    return _processResponse(response);
-  }
-=======
   Future<Map<String, dynamic>> patch(Uri url, {JsonEncodable? body}) =>
       _makeRequest(url, 'PATCH', body);
 
@@ -111,7 +95,6 @@
 
   Stream<Map<String, dynamic>> putStreaming(Uri url, {JsonEncodable? body}) =>
       _makeStreamingRequest(url, 'PUT', body);
->>>>>>> 9cf4c886
 
   /// Closes the client and cleans up any resources associated with it.
   ///
@@ -201,13 +184,7 @@
       status = Status.fromJson(json['error']);
     } catch (_) {
       // Return a general HTTP exception if we can't parse the Status response.
-<<<<<<< HEAD
-      throw http.ClientException(
-        '${response.statusCode}: ${response.reasonPhrase}',
-      );
-=======
       throw http.ClientException('$statusCode: $reasonPhrase');
->>>>>>> 9cf4c886
     }
 
     throw status;
